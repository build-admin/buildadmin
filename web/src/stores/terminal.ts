--- conflicted
+++ resolved
@@ -103,11 +103,7 @@
             })
         }
 
-<<<<<<< HEAD
-        function addTask(command: string, blockOnFailure = true, callback: Function = () => {}) {
-=======
-        function addTask(command: string, blockOnFailure: boolean = true, extend = '', callback: Function = () => {}) {
->>>>>>> 089d62b3
+        function addTask(command: string, blockOnFailure = true, extend = '', callback: Function = () => {}) {
             if (!state.show) toggleDot(true)
             state.taskList = state.taskList.concat({
                 uuid: uuid(),
@@ -142,13 +138,8 @@
             startTask()
         }
 
-<<<<<<< HEAD
-        function addTaskPM(command: string, blockOnFailure = true, callback: Function = () => {}) {
-            addTask(command + '.' + state.packageManager, blockOnFailure, callback)
-=======
-        function addTaskPM(command: string, blockOnFailure: boolean = true, extend = '', callback: Function = () => {}) {
+        function addTaskPM(command: string, blockOnFailure = true, extend = '', callback: Function = () => {}) {
             addTask(command + '.' + state.packageManager, blockOnFailure, extend, callback)
->>>>>>> 089d62b3
         }
 
         function delTask(idx: number) {
@@ -197,11 +188,7 @@
                     return
                 }
 
-<<<<<<< HEAD
-                const taskIdx = findTaskIdxFromUuid(data.extend)
-=======
-                let taskIdx = findTaskIdxFromUuid(data.uuid)
->>>>>>> 089d62b3
+                const taskIdx = findTaskIdxFromUuid(data.uuid)
                 if (taskIdx === false) {
                     return
                 }
