import createAxios from '/@/utils/axios'
import { isAdminApp } from '/@/utils/common'
import { getUrl } from '/@/utils/axios'
import { useAdminInfo } from '/@/stores/adminInfo'
import { useUserInfo } from '/@/stores/userInfo'

/*
 * 公共请求函数和Url定义
 */

// Admin模块
export const adminUploadUrl = '/admin/ajax/upload'
export const adminBuildSuffixSvgUrl = '/admin/ajax/buildSuffixSvg'
export const adminAreaUrl = '/admin/ajax/area'
export const getTablePkUrl = '/admin/ajax/getTablePk'
export const terminalUrl = '/admin/Terminal/index'
export const changeTerminalConfigUrl = '/admin/ajax/changeTerminalConfig'
export const clearCacheUrl = '/admin/ajax/clearCache'

// 公共
export const captchaUrl = '/api/common/captcha'
export const refreshTokenUrl = '/api/common/refreshToken'

// api模块(前台)
export const apiUploadUrl = '/api/ajax/upload'
export const apiBuildSuffixSvgUrl = '/api/ajax/buildSuffixSvg'
export const apiAreaUrl = '/api/ajax/area'

/**
 * 上传文件
 */
export function fileUpload(fd: FormData, params: anyObj = {}): ApiPromise {
    return createAxios({
        url: isAdminApp() ? adminUploadUrl : apiUploadUrl,
        method: 'POST',
        data: fd,
        params: params,
    }) as ApiPromise
}

/**
 * 生成文件后缀icon的svg图片
 * @param suffix 后缀名
 * @param background 背景色,如:rgb(255,255,255)
 */
export function buildSuffixSvgUrl(suffix: string, background = '') {
    const adminInfo = useAdminInfo()
    return (
        getUrl() +
        (isAdminApp() ? adminBuildSuffixSvgUrl : apiBuildSuffixSvgUrl) +
        '?batoken=' +
        adminInfo.getToken() +
        '&suffix=' +
        suffix +
        (background ? '&background=' + background : '') +
        '&server=1'
    )
}

/**
 * 获取地区数据
 */
export function getArea(values: number[]) {
    const params: { province?: number; city?: number } = {}
    if (values[0]) {
        params.province = values[0]
    }
    if (values[1]) {
        params.city = values[1]
    }
    return createAxios({
        url: isAdminApp() ? adminAreaUrl : apiAreaUrl,
        method: 'GET',
        params: params,
    })
}

/*
 * 缓存清理接口
 */
export function postClearCache(type: string) {
    return createAxios(
        {
            url: clearCacheUrl,
            method: 'POST',
            data: {
                type: type,
            },
        },
        {
            showSuccessMessage: true,
        }
    )
}

/**
 * 构建命令执行窗口url
 */
<<<<<<< HEAD
export function buildTerminalUrl(commandKey: string, outputExtend: string) {
    const adminInfo = useAdminInfo()
    return getUrl() + terminalUrl + '?command=' + commandKey + '&extend=' + outputExtend + '&batoken=' + adminInfo.getToken() + '&server=1'
=======
export function buildTerminalUrl(commandKey: string, uuid: string, extend: string) {
    return getUrl() + terminalUrl + '?command=' + commandKey + '&uuid=' + uuid + '&extend=' + extend + '&batoken=' + getAdminToken() + '&server=1'
>>>>>>> 089d62b3
}

/**
 * 请求修改终端配置
 */
export function postChangeTerminalConfig(data: { manager?: string; port?: string }): ApiPromise {
    return createAxios(
        {
            url: changeTerminalConfigUrl,
            method: 'POST',
            data: data,
        },
        {
            loading: true,
        }
    ) as ApiPromise
}

/**
 * 远程下拉框数据获取
 */
export function getSelectData(remoteUrl: string, q: string, params: {}) {
    return createAxios({
        url: remoteUrl,
        method: 'get',
        params: Object.assign(params, {
            select: true,
            quick_search: q,
        }),
    })
}

export function buildCaptchaUrl() {
    return getUrl() + captchaUrl + '?server=1'
}

export function getTablePk(table: string) {
    return createAxios({
        url: getTablePkUrl,
        method: 'get',
        params: {
            table: table,
        },
    })
}

export function refreshToken(): ApiPromise {
    const adminInfo = useAdminInfo()
    const userInfo = useUserInfo()
    return createAxios({
        url: refreshTokenUrl,
        method: 'POST',
        data: {
            refresh_token: isAdminApp() ? adminInfo.getToken('refresh') : userInfo.getToken('refresh'),
        },
    }) as ApiPromise
}

/**
 * 生成一个控制器的：增、删、改、查、排序的操作url
 */
export class baTableApi {
    private controllerUrl
    public actionUrl

    constructor(controllerUrl: string) {
        this.controllerUrl = controllerUrl
        this.actionUrl = new Map([
            ['index', controllerUrl + 'index'],
            ['add', controllerUrl + 'add'],
            ['edit', controllerUrl + 'edit'],
            ['del', controllerUrl + 'del'],
            ['sortable', controllerUrl + 'sortable'],
        ])
    }

    index(filter: anyObj = {}): ApiPromise<TableDefaultData> {
        return createAxios({
            url: this.actionUrl.get('index'),
            method: 'get',
            params: filter,
        }) as ApiPromise
    }

    edit(params: anyObj) {
        return createAxios({
            url: this.actionUrl.get('edit'),
            method: 'get',
            params: params,
        })
    }

    del(ids: string[]) {
        return createAxios(
            {
                url: this.actionUrl.get('del'),
                method: 'DELETE',
                data: {
                    ids: ids,
                },
            },
            {
                showSuccessMessage: true,
            }
        )
    }

    postData(action: string, data: anyObj) {
        if (!this.actionUrl.has(action)) {
            throw new Error('action 不存在！')
        }
        return createAxios(
            {
                url: this.actionUrl.get(action),
                method: 'post',
                data: data,
            },
            {
                showSuccessMessage: true,
            }
        )
    }

    sortableApi(id: number, targetId: number) {
        return createAxios({
            url: this.actionUrl.get('sortable'),
            method: 'post',
            data: {
                id: id,
                targetId: targetId,
            },
        })
    }
}<|MERGE_RESOLUTION|>--- conflicted
+++ resolved
@@ -96,14 +96,11 @@
 /**
  * 构建命令执行窗口url
  */
-<<<<<<< HEAD
-export function buildTerminalUrl(commandKey: string, outputExtend: string) {
+export function buildTerminalUrl(commandKey: string, uuid: string, extend: string) {
     const adminInfo = useAdminInfo()
-    return getUrl() + terminalUrl + '?command=' + commandKey + '&extend=' + outputExtend + '&batoken=' + adminInfo.getToken() + '&server=1'
-=======
-export function buildTerminalUrl(commandKey: string, uuid: string, extend: string) {
-    return getUrl() + terminalUrl + '?command=' + commandKey + '&uuid=' + uuid + '&extend=' + extend + '&batoken=' + getAdminToken() + '&server=1'
->>>>>>> 089d62b3
+    return (
+        getUrl() + terminalUrl + '?command=' + commandKey + '&uuid=' + uuid + '&extend=' + extend + '&batoken=' + adminInfo.getToken() + '&server=1'
+    )
 }
 
 /**
